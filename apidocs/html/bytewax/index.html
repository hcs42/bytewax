--- conflicted
+++ resolved
@@ -66,12 +66,6 @@
 </p>
 </div>
 <div class="api__article-submodules-item">
-<h4><a class="api-submodule" href="bytewax.recovery">bytewax.recovery</a></h4>
-<p>
-<div class="desc"><p>Bytewax's state recovery machinery …</p></div>
-</p>
-</div>
-<div class="api__article-submodules-item">
 <h4><a class="api-submodule" href="bytewax.testing">bytewax.testing</a></h4>
 <p>
 <div class="desc"><p>Helper tools for testing dataflows.</p></div>
@@ -85,7 +79,7 @@
 <h2 class="api__article-subtitle" id="header-functions">Functions</h2>
 <dl>
 <dt id="bytewax.cluster_main"><code class="language-python name flex">
-<span>def <span class="ident">cluster_main</span></span>(<span>flow, input_builder, output_builder, addresses, proc_id, *, recovery_config, worker_count_per_proc)</span>
+<span>def <span class="ident">cluster_main</span></span>(<span>flow, input_builder, output_builder, addresses, proc_id, worker_count_per_proc)</span>
 </code></dt>
 <dd>
 <div class="desc"><p>Execute a dataflow in the current process as part of a cluster.</p>
@@ -114,13 +108,8 @@
 <dd>Dataflow to run.</dd>
 <dt><strong><code>input_builder</code></strong></dt>
 <dd>Returns input that each worker thread should
-<<<<<<< HEAD
-process. If you are recovering a stateful dataflow, your
-code should resume from the last finalized epoch.</dd>
-=======
 process. Should yield either <code><a title="bytewax.AdvanceTo" href="#bytewax.AdvanceTo">AdvanceTo</a></code> or <code>Send</code> to
 advance the epoch, or input new data into the dataflow.</dd>
->>>>>>> 3a564424
 <dt><strong><code>output_builder</code></strong></dt>
 <dd>Returns a callback function for each worker
 thread, called with <code>(epoch, item)</code> whenever and item
@@ -130,24 +119,21 @@
 this cluster (including this one).</dd>
 <dt><strong><code>proc_id</code></strong></dt>
 <dd>Index of this process in cluster; starts from 0.</dd>
-<dt><strong><code>recovery_config</code></strong></dt>
-<dd>State recovery config. See
-<code><a title="bytewax.recovery" href="recovery.html">bytewax.recovery</a></code>. If <code>None</code>, state will not be persisted.</dd>
 <dt><strong><code>worker_count_per_proc</code></strong></dt>
 <dd>Number of worker threads to start on
 each process.</dd>
 </dl></div>
 </dd>
 <dt id="bytewax.run"><code class="language-python name flex">
-<span>def <span class="ident">run</span></span>(<span>flow: <a title="bytewax.Dataflow" href="#bytewax.Dataflow">Dataflow</a>, inp: Iterable[Tuple[int, Any]], *, recovery_config: Optional[<a title="bytewax.recovery.RecoveryConfig" href="recovery.html#bytewax.recovery.RecoveryConfig">RecoveryConfig</a>] = None) ‑> List[Tuple[int, Any]]</span>
+<span>def <span class="ident">run</span></span>(<span>flow: <a title="bytewax.Dataflow" href="#bytewax.Dataflow">Dataflow</a>, inp: Iterable[Tuple[int, Any]]) ‑> List[Tuple[int, Any]]</span>
 </code></dt>
 <dd>
 <div class="desc"><p>Pass data through a dataflow running in the current thread.</p>
 <p>Blocks until execution is complete.</p>
-<p>Output is collected into a list before returning, thus output must
-be finite.</p>
 <p>Handles distributing input and collecting output. You'd commonly
 use this for tests or prototyping in notebooks.</p>
+<p>Input must be finite, otherwise collected output will grow
+unbounded.</p>
 <pre><code class="language-python-repl">&gt;&gt;&gt; flow = Dataflow()
 &gt;&gt;&gt; flow.map(str.upper)
 &gt;&gt;&gt; flow.capture()
@@ -160,12 +146,7 @@
 <dt><strong><code>flow</code></strong></dt>
 <dd>Dataflow to run.</dd>
 <dt><strong><code>inp</code></strong></dt>
-<dd>Input data. If you are recovering a stateful dataflow,
-your input should resume from the last finalized epoch.</dd>
-<dt><strong><code>recovery_config</code></strong></dt>
-<dd>State recovery config. See
-<code><a title="bytewax.recovery" href="recovery.html">bytewax.recovery</a></code>. If <code>None</code>, state will not be
-persisted.</dd>
+<dd>Input data.</dd>
 </dl>
 <h2 id="returns">Returns</h2>
 <p>List of <code>(epoch, item)</code> tuples seen by capture operators.</p></div>
@@ -173,21 +154,16 @@
 <summary>
 <span>Expand source code</span>
 </summary>
-<pre class="language-python line-numbers"><code class="language-python">def run(
-    flow: Dataflow,
-    inp: Iterable[Tuple[int, Any]],
-    *,
-    recovery_config: Optional[RecoveryConfig] = None,
-) -&gt; List[Tuple[int, Any]]:
+<pre class="language-python line-numbers"><code class="language-python">def run(flow: Dataflow, inp: Iterable[Tuple[int, Any]]) -&gt; List[Tuple[int, Any]]:
     &#34;&#34;&#34;Pass data through a dataflow running in the current thread.
 
     Blocks until execution is complete.
-
-    Output is collected into a list before returning, thus output must
-    be finite.
 
     Handles distributing input and collecting output. You&#39;d commonly
     use this for tests or prototyping in notebooks.
+
+    Input must be finite, otherwise collected output will grow
+    unbounded.
 
     &gt;&gt;&gt; flow = Dataflow()
     &gt;&gt;&gt; flow.map(str.upper)
@@ -200,12 +176,7 @@
 
         flow: Dataflow to run.
 
-        inp: Input data. If you are recovering a stateful dataflow,
-            your input should resume from the last finalized epoch.
-
-        recovery_config: State recovery config. See
-            `bytewax.recovery`. If `None`, state will not be
-            persisted.
+        inp: Input data.
 
     Returns:
 
@@ -215,14 +186,9 @@
 
     def input_builder(worker_index, worker_count):
         assert worker_index == 0
-<<<<<<< HEAD
-        for epoch_item in inp:
-            yield epoch_item
-=======
         for epoch, input in inp:
             yield AdvanceTo(epoch)
             yield Emit(input)
->>>>>>> 3a564424
 
     out = []
 
@@ -230,32 +196,16 @@
         assert worker_index == 0
         return out.append
 
-    run_main(
-        flow,
-        input_builder,
-        output_builder,
-        recovery_config=recovery_config,
-    )
+    run_main(flow, input_builder, output_builder)
 
     return out</code></pre>
 </details>
 </dd>
 <dt id="bytewax.run_cluster"><code class="language-python name flex">
-<span>def <span class="ident">run_cluster</span></span>(<span>flow: <a title="bytewax.Dataflow" href="#bytewax.Dataflow">Dataflow</a>, inp: Iterable[Tuple[int, Any]], *, recovery_config: Optional[<a title="bytewax.recovery.RecoveryConfig" href="recovery.html#bytewax.recovery.RecoveryConfig">RecoveryConfig</a>] = None, proc_count: int = 1, worker_count_per_proc: int = 1, mp_ctx=&lt;multiprocess.context.SpawnContext object&gt;) ‑> List[Tuple[int, Any]]</span>
+<span>def <span class="ident">run_cluster</span></span>(<span>flow: <a title="bytewax.Dataflow" href="#bytewax.Dataflow">Dataflow</a>, inp: Iterable[Tuple[int, Any]], proc_count: int = 1, worker_count_per_proc: int = 1, mp_ctx=&lt;multiprocess.context.SpawnContext object&gt;) ‑> List[Tuple[int, Any]]</span>
 </code></dt>
 <dd>
 <div class="desc"><p>Pass data through a dataflow running as a cluster of processes on
-<<<<<<< HEAD
-this machine.</p>
-<p>Blocks until execution is complete.</p>
-<p>Both input and output are collected into lists, thus both must be
-finite.</p>
-<p>Starts up cluster processes for you, handles connecting them
-together, distributing input, and collecting output. You'd
-commonly use this for notebook analysis that needs parallelism and
-higher throughput, or simple stand-alone demo programs.</p>
-<pre><code class="language-python-repl">&gt;&gt;&gt; flow = Dataflow()
-=======
 this machine.
 Blocks until execution is complete.
 Starts up cluster processes for you, handles connecting them
@@ -267,7 +217,6 @@
 unbounded.</p>
 <pre><code class="language-python-repl">&gt;&gt;&gt; from bytewax.testing import doctest_ctx
 &gt;&gt;&gt; flow = Dataflow()
->>>>>>> 3a564424
 &gt;&gt;&gt; flow.map(str.upper)
 &gt;&gt;&gt; flow.capture()
 &gt;&gt;&gt; out = run_cluster(
@@ -289,13 +238,7 @@
 <dd>Dataflow to run.</dd>
 <dt><strong><code>inp</code></strong></dt>
 <dd>Input data. Will be reifyied to a list before sending to
-processes. Will be partitioned between workers for you. If
-you are recovering a stateful dataflow, your input should
-resume from the last finalized epoch.</dd>
-<dt><strong><code>recovery_config</code></strong></dt>
-<dd>State recovery config. See
-<code><a title="bytewax.recovery" href="recovery.html">bytewax.recovery</a></code>. If <code>None</code>, state will not be
-persisted.</dd>
+processes. Will be partitioned between workers for you.</dd>
 <dt><strong><code>proc_count</code></strong></dt>
 <dd>Number of processes to start.</dd>
 <dt><strong><code>worker_count_per_proc</code></strong></dt>
@@ -315,8 +258,6 @@
 <pre class="language-python line-numbers"><code class="language-python">def run_cluster(
     flow: Dataflow,
     inp: Iterable[Tuple[int, Any]],
-    *,
-    recovery_config: Optional[RecoveryConfig] = None,
     proc_count: int = 1,
     worker_count_per_proc: int = 1,
     mp_ctx=get_context(&#34;spawn&#34;),
@@ -324,25 +265,14 @@
     &#34;&#34;&#34;Pass data through a dataflow running as a cluster of processes on
     this machine.
     Blocks until execution is complete.
-<<<<<<< HEAD
-
-    Both input and output are collected into lists, thus both must be
-    finite.
-
-=======
->>>>>>> 3a564424
     Starts up cluster processes for you, handles connecting them
     together, distributing input, and collecting output. You&#39;d
     commonly use this for notebook analysis that needs parallelism and
     higher throughput, or simple stand-alone demo programs.
-<<<<<<< HEAD
-
-=======
     Input must be finite because it is reified into a list before
     distribution to cluster and otherwise collected output will grow
     unbounded.
     &gt;&gt;&gt; from bytewax.testing import doctest_ctx
->>>>>>> 3a564424
     &gt;&gt;&gt; flow = Dataflow()
     &gt;&gt;&gt; flow.map(str.upper)
     &gt;&gt;&gt; flow.capture()
@@ -361,18 +291,7 @@
     Args:
         flow: Dataflow to run.
         inp: Input data. Will be reifyied to a list before sending to
-<<<<<<< HEAD
-            processes. Will be partitioned between workers for you. If
-            you are recovering a stateful dataflow, your input should
-            resume from the last finalized epoch.
-
-        recovery_config: State recovery config. See
-            `bytewax.recovery`. If `None`, state will not be
-            persisted.
-
-=======
             processes. Will be partitioned between workers for you.
->>>>>>> 3a564424
         proc_count: Number of processes to start.
         worker_count_per_proc: Number of worker threads to start on
             each process.
@@ -402,10 +321,9 @@
             flow,
             input_builder,
             output_builder,
-            recovery_config=recovery_config,
-            proc_count=proc_count,
-            worker_count_per_proc=worker_count_per_proc,
-            mp_ctx=mp_ctx,
+            proc_count,
+            worker_count_per_proc,
+            mp_ctx,
         )
 
         # We have to copy out the shared state before process
@@ -414,7 +332,7 @@
 </details>
 </dd>
 <dt id="bytewax.run_main"><code class="language-python name flex">
-<span>def <span class="ident">run_main</span></span>(<span>flow, input_builder, output_builder, *, recovery_config)</span>
+<span>def <span class="ident">run_main</span></span>(<span>flow, input_builder, output_builder)</span>
 </code></dt>
 <dd>
 <div class="desc"><p>Execute a dataflow in the current thread.</p>
@@ -441,23 +359,15 @@
 <dd>Dataflow to run.</dd>
 <dt><strong><code>input_builder</code></strong></dt>
 <dd>Returns input that each worker thread should
-process. If you are recovering a stateful dataflow, your
-code should resume from the last finalized epoch.</dd>
+process.</dd>
 <dt><strong><code>output_builder</code></strong></dt>
 <dd>Returns a callback function for each worker
 thread, called with <code>(epoch, item)</code> whenever and item
 passes by a capture operator on this process.</dd>
-<dt><strong><code>recovery_config</code></strong></dt>
-<dd>State recovery config. See
-<code><a title="bytewax.recovery" href="recovery.html">bytewax.recovery</a></code>. If <code>None</code>, state will not be persisted.</dd>
 </dl></div>
 </dd>
 <dt id="bytewax.spawn_cluster"><code class="language-python name flex">
-<<<<<<< HEAD
-<span>def <span class="ident">spawn_cluster</span></span>(<span>flow: <a title="bytewax.Dataflow" href="#bytewax.Dataflow">Dataflow</a>, input_builder: Callable[[int, int], Iterable[Tuple[int, Any]]], output_builder: Callable[[int, int], Callable[[Tuple[int, Any]], None]], *, recovery_config: Optional[<a title="bytewax.recovery.RecoveryConfig" href="recovery.html#bytewax.recovery.RecoveryConfig">RecoveryConfig</a>] = None, proc_count: int = 1, worker_count_per_proc: int = 1, mp_ctx=&lt;multiprocess.context.SpawnContext object&gt;) ‑> List[Tuple[int, Any]]</span>
-=======
 <span>def <span class="ident">spawn_cluster</span></span>(<span>flow: <a title="bytewax.Dataflow" href="#bytewax.Dataflow">Dataflow</a>, input_builder: Callable[[int, int], Iterable[Union[<a title="bytewax.AdvanceTo" href="#bytewax.AdvanceTo">AdvanceTo</a>, <a title="bytewax.Emit" href="#bytewax.Emit">Emit</a>]]], output_builder: Callable[[int, int], Callable[[Tuple[int, Any]], None]], proc_count: int = 1, worker_count_per_proc: int = 1, mp_ctx=&lt;multiprocess.context.SpawnContext object&gt;) ‑> List[Tuple[int, Any]]</span>
->>>>>>> 3a564424
 </code></dt>
 <dd>
 <div class="desc"><p>Execute a dataflow as a cluster of processes on this machine.</p>
@@ -496,16 +406,11 @@
 <dd>Dataflow to run.</dd>
 <dt><strong><code>input_builder</code></strong></dt>
 <dd>Returns input that each worker thread should
-process. If you are recovering a stateful dataflow, your
-code should resume from the last finalized epoch.</dd>
+process.</dd>
 <dt><strong><code>output_builder</code></strong></dt>
 <dd>Returns a callback function for each worker
 thread, called with <code>(epoch, item)</code> whenever and item
 passes by a capture operator on this process.</dd>
-<dt><strong><code>recovery_config</code></strong></dt>
-<dd>State recovery config. See
-<code><a title="bytewax.recovery" href="recovery.html">bytewax.recovery</a></code>. If <code>None</code>, state will not be
-persisted.</dd>
 <dt><strong><code>proc_count</code></strong></dt>
 <dd>Number of processes to start.</dd>
 <dt><strong><code>worker_count_per_proc</code></strong></dt>
@@ -524,8 +429,6 @@
     flow: Dataflow,
     input_builder: Callable[[int, int], Iterable[Union[AdvanceTo, Emit]]],
     output_builder: Callable[[int, int], Callable[[Tuple[int, Any]], None]],
-    *,
-    recovery_config: Optional[RecoveryConfig] = None,
     proc_count: int = 1,
     worker_count_per_proc: int = 1,
     mp_ctx=get_context(&#34;spawn&#34;),
@@ -571,16 +474,11 @@
         flow: Dataflow to run.
 
         input_builder: Returns input that each worker thread should
-            process. If you are recovering a stateful dataflow, your
-            code should resume from the last finalized epoch.
+            process.
 
         output_builder: Returns a callback function for each worker
             thread, called with `(epoch, item)` whenever and item
             passes by a capture operator on this process.
-
-        recovery_config: State recovery config. See
-            `bytewax.recovery`. If `None`, state will not be
-            persisted.
 
         proc_count: Number of processes to start.
 
@@ -601,13 +499,10 @@
                     flow,
                     input_builder,
                     output_builder,
+                    addresses,
+                    proc_id,
+                    worker_count_per_proc,
                 ),
-                {
-                    &#34;recovery_config&#34;: recovery_config,
-                    &#34;addresses&#34;: addresses,
-                    &#34;proc_id&#34;: proc_id,
-                    &#34;worker_count_per_proc&#34;: worker_count_per_proc,
-                },
             )
             for proc_id in range(proc_count)
         ]
@@ -713,7 +608,7 @@
 <p>It emits each updated item downstream.</p></div>
 </dd>
 <dt id="bytewax.Dataflow.reduce"><code class="language-python name flex">
-<span>def <span class="ident">reduce</span></span>(<span>self, step_id, reducer, is_complete)</span>
+<span>def <span class="ident">reduce</span></span>(<span>self, reducer, is_complete)</span>
 </code></dt>
 <dd>
 <div class="desc"><p>Reduce lets you combine items for a key into an aggregator in
@@ -773,7 +668,7 @@
 optimization.</p></div>
 </dd>
 <dt id="bytewax.Dataflow.stateful_map"><code class="language-python name flex">
-<span>def <span class="ident">stateful_map</span></span>(<span>self, step_id, builder, mapper)</span>
+<span>def <span class="ident">stateful_map</span></span>(<span>self, builder, mapper)</span>
 </code></dt>
 <dd>
 <div class="desc"><p>Stateful Map is a one-to-one transformation of values in
@@ -845,11 +740,6 @@
 </a>
 </li>
 <li class="api__sidebar-nav-menu-item">
-<a class="api__sidebar-nav-menu-link api-submodule" href="bytewax.recovery">
-bytewax.recovery
-</a>
-</li>
-<li class="api__sidebar-nav-menu-item">
 <a class="api__sidebar-nav-menu-link api-submodule" href="bytewax.testing">
 bytewax.testing
 </a>
