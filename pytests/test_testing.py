--- conflicted
+++ resolved
@@ -49,40 +49,6 @@
 
 def test_testing_source_batch_size(now):
     inp = TestingSource(range(5), batch_size=2)
-<<<<<<< HEAD
-    part = inp.build_part("iterable", None)
-    assert part.next_batch() == [0, 1]
-    assert part.next_batch() == [2, 3]
-    assert part.next_batch() == [4]
-    part.close()
-
-
-def test_input_eof():
-    inp = TestingSource(
-        [0, 1, TestingSource.EOF, 2, 3, 4, TestingSource.EOF, 5], batch_size=3
-    )
-    part = inp.build_part("iterable", None)
-    assert part.next_batch() == [0, 1]
-    with raises(StopIteration):
-        part.next_batch()
-    resume_state = part.snapshot()
-    assert resume_state == 3
-    part.close()
-
-    part = inp.build_part("iterable", resume_state)
-    assert part.next_batch() == [2, 3, 4]
-    assert part.next_batch() == []
-    with raises(StopIteration):
-        part.next_batch()
-    resume_state = part.snapshot()
-    assert resume_state == 7
-
-    part = inp.build_part("iterable", resume_state)
-    assert part.next_batch() == [5]
-    with raises(StopIteration):
-        part.next_batch()
-    part.close()
-=======
     part = inp.build_part(now, "iterable", None)
     assert part.next_batch(now) == [0, 1]
     assert part.next_batch(now) == [2, 3]
@@ -153,5 +119,4 @@
 
     out.clear()
     run_main(flow, epoch_interval=ZERO_TD, recovery_config=recovery_config)
-    assert out == [3, 4]
->>>>>>> 45db06b0
+    assert out == [3, 4]